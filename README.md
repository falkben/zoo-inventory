--- conflicted
+++ resolved
@@ -1,22 +1,13 @@
 # Zootable
 
-<<<<<<< HEAD
-Web app to tally zoo animals. See [zootable.com](https://zootable.com) for information.
-=======
 [![Build Status](https://travis-ci.org/falkben/zootable.svg?branch=master)](https://travis-ci.org/falkben/zootable)
 
-Web app to tally zoo animals
->>>>>>> 45926de0
+Web app to tally zoo animals. See [zootable.com](https://zootable.com) for information.
 
 ## License
 
 This project is licensed under the [AGPLv3](http://www.gnu.org/licenses/agpl-3.0.html) license
 
-<<<<<<< HEAD
-## Notes
-
-[Notes](NOTES.md)
-=======
 ## Run
 
 - Install `pip install -r requirements.txt`
@@ -43,5 +34,4 @@
 
 ## Test
 
-`pytest zootable`
->>>>>>> 45926de0
+`pytest zootable`